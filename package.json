--- conflicted
+++ resolved
@@ -56,12 +56,7 @@
   },
   "dependencies": {
     "apollo-datasource-mongodb": "^0.5.2",
-<<<<<<< HEAD
-    "mongodb": "4.11.0",
-    "subito-lib": "0.14.4"
-=======
-    "mongodb": "4.12.0",
-    "subito-lib": "0.14.3"
->>>>>>> 2fdb8a4d
+    "subito-lib": "0.14.4",
+    "mongodb": "4.12.0"
   }
 }