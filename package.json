{
  "name": "subito-connector-mongodb",
  "version": "0.4.0",
  "description": "Mongodb connector for subito micro services",
  "main": "./dist/index.js",
  "type": "module",
  "typings": "./dist/subito-connector-mongodb.d.ts",
  "scripts": {
    "np": "npm run pre-publish && np",
    "pre-publish": "npm run compile-js && npm run build-types && npm run build-dist",
    "build-dist": "./node_modules/.bin/tsc -p tsconfig.dist.json",
    "build-doc": "./node_modules/.bin/subito-build-doc",
    "build-types": "./node_modules/.bin/subito-build-types",
    "compile-js": "./node_modules/.bin/subito-compile-js",
    "run-tests": "./node_modules/.bin/subito-run-tests",
    "test": "node --experimental-vm-modules node_modules/.bin/jest",
    "build": "npx tsc -p tsconfig.build.json",
    "build-dev": "npm run build && NODE_ENV=development node --inspect lib/index.js",
    "dev": "nodemon --ext ts --exec \"npm run build-dev\"",
    "start": "npm run build && NODE_ENV=production node lib/index.js"
  },
  "repository": {
    "type": "git",
    "url": "git+ssh://git@github.com/Xavius1/subito-connector-mongodb.git"
  },
  "author": "Xavius",
  "license": "EUPL-1.2",
  "bugs": {
    "url": "https://github.com/Xavius1/subito-connector-mongodb/issues"
  },
  "homepage": "https://github.com/Xavius1/subito-connector-mongodb#readme",
  "devDependencies": {
    "@tsconfig/node16": "1.0.3",
    "@types/get-value": "3.0.2",
    "@types/jest": "28.1.6",
    "@types/node": "17.0.13",
    "@typescript-eslint/eslint-plugin": "5.30.7",
    "@typescript-eslint/parser": "5.30.7",
    "eslint": "8.20.0",
    "eslint-config-airbnb-base": "15.0.0",
    "eslint-import-resolver-typescript": "3.2.7",
    "eslint-plugin-import": "2.26.0",
    "eslint-plugin-jest": "26.6.0",
    "eslint-plugin-no-secrets": "0.8.9",
    "eslint-plugin-node": "11.1.0",
    "eslint-plugin-tsdoc": "0.2.16",
    "jest": "28.1.3",
    "lint-staged": "13.0.3",
    "nodemon": "2.0.19",
    "subito-ci": "0.1.29",
    "ts-jest": "28.0.7",
    "ts-node": "10.9.1",
    "typescript": "4.7.4",
    "webpack": "5.73.0",
    "webpack-cli": "4.10.0"
  },
  "dependencies": {
    "apollo-datasource-mongodb": "^0.5.2",
    "mongodb": "^4.3.1",
<<<<<<< HEAD
    "subito-lib": "0.10.0"
=======
    "subito-lib": "0.8.2"
>>>>>>> 06146753
  }
}<|MERGE_RESOLUTION|>--- conflicted
+++ resolved
@@ -57,10 +57,6 @@
   "dependencies": {
     "apollo-datasource-mongodb": "^0.5.2",
     "mongodb": "^4.3.1",
-<<<<<<< HEAD
     "subito-lib": "0.10.0"
-=======
-    "subito-lib": "0.8.2"
->>>>>>> 06146753
   }
 }